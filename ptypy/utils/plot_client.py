"""
Client tools for plotting.

This file is part of the PTYPY package.

    :copyright: Copyright 2014 by the PTYPY team, see AUTHORS.
    :license: GPLv2, see LICENSE for details.
"""

import time
import numpy as np
from threading import Thread, Lock
import os

from .verbose import logger, report, log
from .parameters import Param
from .array_utils import crop_pad, clean_path
from .plot_utils import plt # pyplot import with all the specialized settings
from .plot_utils import PtyAxis, imsave, pause, rmphaseramp

__all__ = ['MPLClient', 'MPLplotter', 'PlotClient', 'spawn_MPLClient', 'TEMPLATES', 'DEFAULT']


Storage_DEFAULT = Param(
    # maybe we would want this container specific
    clims=[None, [-np.pi, np.pi]],
    cmaps=['gray', 'hsv'],
    crop=[0.3, 0.3],  # fraction of array to crop for display
    rm_pr=True,  # remove_phase_ramp = True
    shape=None,  # if None the shape is determining
    auto_display=['a', 'p'],  # quantities to display
    layers=None,  # (int or list or None)
    local_error=False,  # plot a local error map (ignored in probe)
    use_colorbar = True,
    mask = 0.3, # Fraction (radius) of data to use for clims (if None) or phase_ramp removal
)

DEFAULT = Param()
DEFAULT.figsize = (16, 10)
DEFAULT.ob = Storage_DEFAULT.copy()
DEFAULT.pr = Storage_DEFAULT.copy()
DEFAULT.pr.auto_display = ['c']
DEFAULT.simplified_aspect_ratios = False
DEFAULT.gridspecpars = (0.1, 0.12, 0.07, 0.95, 0.05, 0.93)
DEFAULT.plot_error = [True, True, True]  # decide which error to plot
DEFAULT.interactive = True
DEFAULT.home = '/tmp/ptypy/'
DEFAULT.movie = False

TEMPLATES = Param({'default':DEFAULT})
bnw = DEFAULT.copy(depth=4)
bnw.ob.cmaps=['gray','bone']
bnw.pr.cmaps=['gray','bone']
bnw.pr.clims=[None, None]
bnw.ob.clims=[None, None]
bnw.pr.auto_display=['a','p']
TEMPLATES['black_and_white'] = bnw

weak = DEFAULT.copy(depth=4)
weak.ob.cmaps=['gray','bone']
weak.ob.clims=[None, None]
TEMPLATES['weak'] = weak

minimal = bnw.copy(depth=4)
minimal.ob.cmaps=['gray','jet']
minimal.ob.layers=[0]
minimal.pr.cmaps=['gray','jet']
minimal.pr.layers=[0]
minimal.simplified_aspect_ratios = True
TEMPLATES['minimal'] = minimal

nearfield = DEFAULT.copy(depth=4)
nearfield.pr.clims=[None, [-np.pi, np.pi]]
nearfield.pr.cmaps=['gray', 'hsv']
nearfield.pr.crop=[0.0, 0.0]  # fraction of array to crop for display
nearfield.pr.rm_pr=False  #
nearfield.ob.clims=[None, None]
nearfield.ob.cmaps=['gray', 'jet']
nearfield.ob.crop=[0.0, 0.0]  # fraction of array to crop for display
nearfield.ob.rm_pr=False #
TEMPLATES['nearfield'] = nearfield
del nearfield
del bnw
del weak
del minimal

class PlotClient(object):
    """
    A client that connects and continually gets the data required for plotting.
    Note: all data is transferred as soon as the server provides it. This might
    be a waste of bandwidth if all that is required is a client that plots "on demand"...

    This PlotClient doesn't actually plot.
    """

    ACTIVE = 1
    DATA = 2
    STOPPED = 0

    def __init__(self, client_pars=None, in_thread=False):
        """
        Create a client and attempt to connect to a running reconstruction server.
        """
        # This avoids circular imports.
        from ptypy.io.interaction import Client

        self.log_level = 5 if in_thread else 3
        # If client_pars is None, connect with the defaults defined in ptypy.io.interaction
        self.client = Client(client_pars)

        # Data requests are stored in this dictionary:
        # self.cmd_dct['cmd'] = [ticket, buffer, key]
        # When the data associated with a ticket arrives it is places in buffer[key].
        self.cmd_dct = {}

        # Initialize data containers. Here we use our own "Param" class, which adds attribute access
        # on top of dictionary.
        self.pr = Param()  # Probe
        self.ob = Param()  # Object
        self.runtime = Param()  # Runtime information (contains reconstruction metrics)
        self._new_data = False

        # The thread that will manage incoming data in the background
        self._thread = None
        self._stopping = False
        self._lock = Lock()
        self._has_stopped = False

        # Here you should initialize plotting capabilities.
        self.config = None

        # A small flag
        self.is_initialized = False

    @property
    def status(self):
        """
        True only if new data were acquired since last time checked.
        """
        if self._new_data:
            self._new_data = False
            return self.DATA
        elif self._has_stopped:
            return self.STOPPED
        else:
            return self.ACTIVE

    def start(self):
        """
        This needs to be run for the thread to initialize.
        """
        self._stopping = False
        self._thread = Thread(target=self._loop)
        self._thread.daemon = True
        self._thread.start()

    def stop(self):
        """
        Stop loop plot
        """
        self._stopping = True
        # Gedenkminute
        pause(0.1)
        self.disconnect()
        self._thread.join(0.2)

    def get_data(self):
        """
        Thread-safe way to copy data buffer.
        :return:
        """
        with self._lock:
            pr = self.pr.copy(depth=10)
            ob = self.ob.copy(depth=10)
            if self.runtime.get('last_info') is not None:
                self.runtime['iter_info'].append(self.runtime['last_info'].copy())
            else:
                from ptypy.engines import DEFAULT_iter_info
                self.runtime['iter_info'].append(DEFAULT_iter_info)
            runtime = self.runtime.copy(depth=10)
        return pr, ob, runtime

    def _connect(self):
        """
        Connect to the reconstruction server.
        """
        self.client.activate()
        log(self.log_level,'Client connecting to server...')

        # Pause until connected
        while not self.client.connected:
            time.sleep(0.1)
        log(self.log_level,'Client connected.')

    def disconnect(self):
        """
        Disconnect from reconstruction server.
        """
        self.client.stop()

    def _initialize(self):
        """
        Wait for reconstruction to start, then grab synchronously basic information
        for initialization.
        """
        log(self.log_level,'Client requesting configuration parameters')
        autoplot = self.client.get_now("Ptycho.p.io.autoplot")
        if hasattr(autoplot,'items'):
            self.config = Param(autoplot)
            self.config.home = self.client.get_now("Ptycho.p.io.home")
        else:
            self.config = autoplot
        log(self.log_level,'Client received the following configuration:')
        log(self.log_level,report(self.config))

        # Wait until reconstruction starts.
        log(self.log_level,'Client waiting for reconstruction to start...')
        ready = self.client.get_now("'iter_info' in Ptycho.runtime")

        # requesting fulll runtime
        log(self.log_level,'Client requesting runtime container')
        self.runtime = Param(self.client.get_now("Ptycho.runtime"))

        while not ready:
            time.sleep(.1)
            ready = self.client.get_now("'start' in Ptycho.runtime")

        log(self.log_level,'Client ready')

        # Get the list of object IDs
        ob_IDs = self.client.get_now("list(Ptycho.obj.S.keys())")
        log(self.log_level,'1 object to plot.' if len(ob_IDs) == 1 else '%d objects to plot.' % len(ob_IDs))

        # Prepare the data requests
        for ID in ob_IDs:
            S = Param()
            self.ob[ID] = S
            self.cmd_dct["Ptycho.obj.S['%s'].data" % str(ID)] = [None, S, 'data']
            self.cmd_dct["Ptycho.obj.S['%s'].psize" % str(ID)] = [None, S, 'psize']
            self.cmd_dct["Ptycho.obj.S['%s'].center" % str(ID)] = [None, S, 'center']

        # Get the list of probe IDs
        pr_IDs = self.client.get_now("list(Ptycho.probe.S.keys())")
        log(self.log_level,'1 probe to plot.' if len(pr_IDs) == 1 else '%d probes to plot.' % len(pr_IDs))

        # Prepare the data requests
        for ID in pr_IDs:
            S = Param()
            self.pr[ID] = S
            self.cmd_dct["Ptycho.probe.S['%s'].data" % str(ID)] = [None, S, 'data']
            self.cmd_dct["Ptycho.probe.S['%s'].psize" % str(ID)] = [None, S, 'psize']
            self.cmd_dct["Ptycho.probe.S['%s'].center" % str(ID)] = [None, S, 'center']

        # Data request for the error.
        self.cmd_dct["Ptycho.runtime['iter_info'][-1]"] = [None, self.runtime, 'last_info']

        # Get the dump file path
        self.cmd_dct["Ptycho.paths.plot_file(Ptycho.runtime)"] = [None, self.runtime, 'plot_file']

        # Get info if it's all over
        self.cmd_dct["Ptycho.runtime.get('allstop') is not None"] = [None, self.__dict__, '_stopping']


    def _request_data(self):
        """
        Request all data to the server (asynchronous).
        """
        for cmd, item in self.cmd_dct.items():
            item[0] = self.client.get(cmd)

    def _store_data(self):
        """
        Transfer all data from the client to local attributes.
        """
        with self._lock:
            for cmd, item in self.cmd_dct.items():
                item[1][item[2]] = self.client.data[item[0]]
            # An extra step for the error. This should be handled differently at some point.
            # self.error = np.array([info['error'].sum(0) for info in self.runtime.iter_info])
            self._new_data = True
        self.client.flush()

    def _loop(self):
        # Activate the client thread.
        self._connect()

        self._initialize()
        while not self._stopping:
            self._request_data()
            self.client.wait()
            self._store_data()
            # logger.info('New data arrived.')
        self.disconnect()
        self._has_stopped = True

class MPLplotter(object):
    """
    Plotting Client for Ptypy, using matplotlib.
    """
    DEFAULT = DEFAULT

    def __init__(self, pars=None, probes = None, objects= None, runtime= None, in_thread=False):
        """
        Create a client and attempt to connect to a running reconstruction server.
        """
        self.log_level = 5 if in_thread else 3
        # Initialize data containers
        self.pr = probes
        self.ob = objects
        if runtime is None:
            self.runtime = Param()
            self.runtime.iter_info = []
        else:
            self.runtime = runtime
        self._set_autolayout(pars)
        self.pr_plot=Param()
        self.ob_plot=Param()

    def _set_autolayout(self,pars):
        self.p = self.DEFAULT.copy(depth=4)
        plt.interactive(self.p.interactive)
        if pars is not None:
            if str(pars)==pars:
                try:
                    pars = TEMPLATES[pars]
                except KeyError:
                    log(self.log_level,'Plotting template "\%s" not found, using default settings' % str(pars))

            if hasattr(pars,'items'):
                self.p.update(pars,in_place_depth=4)

    def update_plot_layout(self, plot_template=None):
        """
        Generate the plot layout.
        """
        def simplify_aspect_ratios(sh):
            ratio = sh[1] / float(sh[0])
            rp = 1 - int(ratio < 2./3.) + int(ratio >= 3./2.)
            if rp == 0:
                sh = (4, 2)
            elif rp == 2:
                sh = (2, 4)
            else:
                sh = (3, 3)
            return sh
        # local references:
        pr = self.pr
        self.num_shape_list = []
        num_shape_list = self.num_shape_list
        for key in sorted(self.ob.keys()):
            cont = self.ob[key]
            plot = self.p.ob.copy()
            # determine the shape
            sh = cont.data.shape[-2:]
            if self.p.simplified_aspect_ratios:
                sh = simplify_aspect_ratios(sh)
            if plot.use_colorbar:
                sh=(sh[0],int(sh[1]*1.15))

            layers = plot.layers
            if layers is None:
                layers = cont.data.shape[0]
            if np.isscalar(layers):
                layers = list(range(layers))
            plot.layers = layers
            plot.axes_index = len(num_shape_list)
            num_shape = [len(layers)*len(plot.auto_display)+int(plot.local_error), sh]
            num_shape_list.append(num_shape)
            self.ob_plot[key]=plot

        # per default we will use the a frame similar to the last object frame for plotting
        if np.array(self.p.plot_error).any():
            self.error_axes_index = len(num_shape_list)-1
            self.error_frame = num_shape_list[-1][0]
            num_shape_list[-1][0] += 1  # add a frame

        for key in sorted(self.pr.keys()):
            cont = self.pr[key]
            # attach a plotting dict from above
            # this will need tweaking
            plot = self.p.pr.copy()
            # determine the shape
            sh = cont.data.shape[-2:]
            if self.p.simplified_aspect_ratios:
                sh = simplify_aspect_ratios(sh)
            if plot.use_colorbar:
                sh=(sh[0],int(sh[1]*1.2))

            layers = plot.layers
            if layers is None:
                layers = cont.data.shape[0]
            if np.isscalar(layers):
                layers = list(range(layers))
            plot.layers = layers
            plot.axes_index = len(num_shape_list)
            num_shape = [len(layers)*len(plot.auto_display), sh]
            num_shape_list.append(num_shape)
            self.pr_plot[key]=plot

        axes_list, plot_fig, gs = self.create_plot_from_tile_list(1, num_shape_list, self.p.figsize)
        sy, sx = gs.get_geometry()
        w, h, l, r, b, t = self.p.gridspecpars
        gs.update(wspace=w*sy, hspace=h*sx, left=l, right=r, bottom=b, top=t)
        self.draw()
        for axes in axes_list:
            for pl in axes:
                plt.setp(pl.get_xticklabels(), fontsize=8)
                plt.setp(pl.get_yticklabels(), fontsize=8)
        self.plot_fig = plot_fig
        self.axes_list = axes_list
        self.gs = gs

    @staticmethod
    def create_plot_from_tile_list(fignum=1, num_shape_list=[(4, (2, 2))], figsize=(8, 8)):
        def fill_with_tiles(size, sh, num, figratio=16./9.):
            coords_tl = []
            while num > 0:
                Horizontal = True
                N_h = size[1]//sh[1]
                N_v = size[0]//sh[0]
                # looking for tight fit
                if num <= N_v and np.abs(N_h-num) >= np.abs(N_v-num):
                    Horizontal = False
                elif num <= N_h and np.abs(N_h-num) <= np.abs(N_v-num):
                    Horizontal = True
                elif size[0] == 0 or size[1]/float(size[0]+0.00001) > figratio:
                    Horizontal = True
                else:
                    Horizontal = False

                if Horizontal:
                    N = N_h
                    a = size[1] % sh[1]
                    coords = [(size[0], int(ii*sh[1])+a) for ii in range(N)]
                    size[0] += sh[0]
                else:
                    N = N_v
                    a = size[0] % sh[0]
                    coords = [(int(ii*sh[0])+a, size[1]) for ii in range(N)]
                    size[1] += sh[1]

                num -= N
                coords_tl += coords
                coords_tl.sort()

            return coords_tl, size


        allcoords = []
        fig_aspect_ratio = figsize[0]/float(figsize[1])
        size = [0, 0]
        # determine frame thickness
        aa = np.array([sh[0]*sh[1] for N, sh in num_shape_list])
        N, bigsh = num_shape_list[np.argmax(aa)]
        frame = int(0.2*min(bigsh))
        M,last_sh = num_shape_list[0]
        M=0
        for ii,(N, sh) in enumerate(num_shape_list):
            if not np.allclose(np.asarray(sh),np.asarray(last_sh)) or ii==(len(num_shape_list)-1):
                nsh = np.array(last_sh)+frame
                coords, size = fill_with_tiles(size, nsh, M+N, fig_aspect_ratio)
                M=0
                last_sh = sh
                allcoords+=coords
            else:
                M+=N
                continue

        coords_list =[]
        M=0
        for ii,(N,sh) in enumerate(num_shape_list):
            coords_list.append(allcoords[M:M+N])
            M+=N

        from matplotlib import gridspec
        gs = gridspec.GridSpec(size[0], size[1])
        fig = plt.figure(fignum)
        fig.clf()

        mag = min(figsize[0]/float(size[1]), figsize[1]/float(size[0]))
        figsize = (size[1]*mag, size[0]*mag)
        fig.set_size_inches(figsize, forward=True)
        space = 0.1*size[0]
        gs.update(wspace=0.1*size[0], hspace=0.12*size[0], left=0.07, right=0.95, bottom=0.05, top=0.93) #this is still a stupid hardwired parameter
        axes_list=[]
        for (N, sh), coords in zip(num_shape_list, coords_list):
            axes_list.append([fig.add_subplot(gs[co[0]+frame//2:co[0]+frame//2+sh[0], co[1]+frame//2:co[1]+frame//2+sh[1]]) for co in coords])

        return axes_list, fig, gs

    def draw(self):
        if self.p.interactive:
            plt.draw()
            time.sleep(0.1)
        else:
            plt.show()

    def plot_error(self):
        if np.array(self.p.plot_error).any():
            try:
                axis = self.axes_list[self.error_axes_index][self.error_frame]
                # get runtime info
                error = np.array([info['error'] for info in self.runtime.iter_info])
                err_fmag = error[:, 0]
                err_phot = error[:, 1]
                err_exit = error[:, 2]
<<<<<<< HEAD
                axis.cla()
                #axis.hold(False)
                fmag = err_fmag/np.max(err_fmag)
                axis.plot(fmag, label='err_fmag %2.2f%% of %.2e' % (fmag[-1]*100, np.max(err_fmag)))
                #axis.hold(True)
=======
                axis.clear()
                fmag = err_fmag/np.max(err_fmag)
                axis.plot(fmag, label='err_fmag %2.2f%% of %.2e' % (fmag[-1]*100, np.max(err_fmag)))
>>>>>>> 96ab233a
                phot = err_phot/np.max(err_phot)
                axis.plot(phot, label='err_phot %2.2f%% of %.2e' % (phot[-1]*100, np.max(err_phot)))
                ex = err_exit/np.max(err_exit)
                axis.plot(ex, label='err_exit %2.2f%% of %.2e' % (ex[-1]*100, np.max(err_exit)))
                axis.legend(loc=1, fontsize=10) #('err_fmag %.2e' % np.max(err_fmag),'err_phot %.2e' % np.max(err_phot),'err_exit %.2e' % np.max(err_exit)),
                plt.setp(axis.get_xticklabels(), fontsize=10)
                plt.setp(axis.get_yticklabels(), fontsize=10)
            except:
                pass

    def plot_storage(self, storage, plot_pars, title="", typ='obj'):
        # get plotting paramters
        pp = plot_pars
        axes = self.axes_list[pp.axes_index]
        weight = pp.get('weight')
        # plotting mask for ramp removal
        sh = storage.data.shape[-2:]
        if np.isscalar(pp.mask):
            x, y = np.indices(sh)-np.reshape(np.array(sh)//2, (len(sh),)+len(sh)*(1,))
            mask = (np.sqrt(x**2+y**2) < pp.mask*min(sh)/2.)

        # cropping
        crop = np.array(sh)*np.array(pp.crop)//2
        data = storage.data
        #crop = -crop.astype(int)
        #data = crop_pad(storage.data, crop, axes=[-2, -1])
        #plot_mask = crop_pad(mask, crop, axes=[-2, -1])

        pty_axes = pp.get('pty_axes',[])
        for layer in pp.layers:
            for ind,channel in enumerate(pp.auto_display):
                ii = layer*len(pp.auto_display)+ind
                if ii >= len(axes):
                    break
                try:
                    ptya = pty_axes[ii]
                except IndexError:
                    cmap = pp.cmaps[ind % len(pp.cmaps)] #if ind[1]=='p' else pp.cmaps[0]
                    ptya = PtyAxis(axes[ii], data = data[layer], channel=channel,cmap = cmap)
                    ptya.set_mask(mask, False)
                    if pp.clims is not None and pp.clims[ind] is not None:
                        ptya.set_clims(pp.clims[ind][0],pp.clims[ind][1], False)
                    if pp.use_colorbar:
                        ptya.add_colorbar()
                    ptya._resize_cid = self.plot_fig.canvas.mpl_connect('resize_event', ptya._after_resize_event)
                    pty_axes.append(ptya)
                # get the layer
                ptya.set_mask(mask, False)
                ptya.set_data(data[layer])
                ptya.ax.set_ylim(crop[0],sh[0]-crop[0])
                ptya.ax.set_xlim(crop[1],sh[1]-crop[1])
                #ptya._update_colorbar()
                if channel == 'c':
                    if typ == 'obj':
                        mm = np.mean(np.abs(data[layer]*plot_mask)**2)
                        info = 'T=%.2f' % mm
                    else:
                        mm = np.sum(np.abs(data[layer])**2)
                        info = 'P=%1.1e' % mm
                    ttl = '%s#%d (C)\n%s' % (title, layer, info)
                elif channel == 'a':
                    ttl = '%s#%d (a)' % (title, layer)
                else:
                    ttl = '%s#%d (p)' % (title, layer)
                ptya.ax.set_title(ttl, size=12)

        pp.pty_axes = pty_axes

    def save(self, pattern, count=0):
        try:
            r = self.runtime.copy(depth=1)
            r.update(r.iter_info[-1])
            plot_file = clean_path(pattern % r)
        except BaseException:
            log(self.log_level,'Could not auto generate image dump file from runtime.')
            plot_file = 'ptypy_%05d.png' % count

        log(self.log_level,'Dumping plot to %s' % plot_file)
        self.plot_fig.savefig(plot_file,dpi=300)
        folder,fname = os.path.split(plot_file)
        mode ='w' if count==1 else 'a'
        self._framefile = folder+os.path.sep+'frames.txt'
        with open(self._framefile,mode) as f:
            f.write(plot_file+'\n')
            f.close()

    def plot_all(self, blocking = False):
        for key, storage in self.pr.items():
            #print key
            pp = self.pr_plot[key]
            self.plot_storage(storage,pp, str(key), 'pr')
        for key, storage in self.ob.items():
            #print key
            pp = self.ob_plot[key]
            self.plot_storage(storage,pp, str(key), 'obj')
        self.plot_error()
        self.draw()

class MPLClient(MPLplotter):

    DEFAULT = DEFAULT

    def __init__(self, client_pars=None, autoplot_pars=None, home=None,\
                 layout_pars=None, in_thread=False, is_slave=False):
        
        from ptypy.core.ptycho import Ptycho
        self.config = Ptycho.DEFAULT.io.autoplot.copy(depth=3)
        self.config.update(autoplot_pars)
        # set a home directory
        self.config.home = home if home is not None else self.DEFAULT.get('home')

        layout = self.config.get('layout',layout_pars)

        super(MPLClient,self).__init__(pars = layout, in_thread = in_thread)

        self.pc = PlotClient(client_pars,in_thread=in_thread)
        self.pc.start()
        self._framefile= None
        self.is_slave = is_slave

    def loop_plot(self):
        """
        Plot forever.
        """
        count = 0
        initialized = False
        while True:
            status = self.pc.status
            if status == self.pc.DATA:
                self.pr, self.ob, runtime = self.pc.get_data()
                self.runtime.update(runtime)
                if not initialized:
                    if self.is_slave and self.pc.config:
                        self.config.update(self.pc.config)

                    self._set_autolayout(self.config.layout)
                    self.update_plot_layout(self.config.layout)
                    initialized=True

                self.plot_all()
                self.draw()
                count+=1
                if self.config.dump:
                    self.save(self.config.home + self.config.imfile,count)
                    #plot_file = clean_path(runtime['plot_file'])

            elif status == self.pc.STOPPED:
                break
            pause(.1)

        if self.config.get('make_movie'):

            from ptypy import utils as u
            u.png2mpg(self._framefile, RemoveImages=True)


class Bragg3dClient(object):
    """
    MPLClient analog for 3d Bragg data, which needs to be reduced to 2d
    before plotting.
    """

    def __init__(self, client_pars=None, autoplot_pars=None, home=None,
                 in_thread=False, is_slave=False):

        from ptypy.core.ptycho import Ptycho
        self.p = Ptycho.DEFAULT.io.autoplot.copy(depth=3)
        self.p.update(autoplot_pars)
        # need a home directory
        self.p.home = home if home is not None else DEFAULT.get('home')

        self.runtime = Param()
        self.ob = Param()
        self.pr = Param()

        self.log_level = 5 if in_thread else 3

        self.pc = PlotClient(client_pars, in_thread=in_thread)
        self.pc.start()

        # set up axes
        self.plotted = False
        import matplotlib.pyplot as plt
        self.plt = plt
        plt.ion()
        fig, self.ax = plt.subplots(nrows=2, ncols=2)
        self.plot_fig = fig
        self.ax_err = self.ax[1,1]
        self.ax_obj = (self.ax[0,0], self.ax[0,1], self.ax[1,0])

    def loop_plot(self):
        """
        Plot forever.
        """
        count = 0
        initialized = False
        while True:
            status = self.pc.status
            if status == self.pc.DATA:
                self.pr, self.ob, runtime = self.pc.get_data()
                self.runtime.update(runtime)
                self.plot_all()
                count+=1
                if self.p.dump:
                    self.save(self.p.home + self.p.imfile, count)
                    #plot_file = clean_path(runtime['plot_file'])

            elif status == self.pc.STOPPED:
                break
            self.plt.pause(.1)

        if self.p.get('make_movie'):
            from ptypy import utils as u
            u.png2mpg(self._framefile, RemoveImages=True)

    def plot_all(self):
        self.plot_error()
        self.plot_object()
        self.plot_probe()

        if 'shrinkwrap' in self.runtime.iter_info[-1].keys():
            self.plot_shrinkwrap()

    def plot_shrinkwrap(self):
        try:
            self.ax_shrinkwrap
        except:
            _, self.ax_shrinkwrap = plt.subplots()
        sx, sprofile, low, high = self.runtime.iter_info[-1]['shrinkwrap']
        iteration = self.runtime.iter_info[-1]['iteration']
        self.ax_shrinkwrap.clear()
        self.ax_shrinkwrap.plot(sx, sprofile, 'b')
        self.ax_shrinkwrap.axvline(low, color='red')
        self.ax_shrinkwrap.axvline(high, color='red')
        self.ax_shrinkwrap.set_title('iter: %d, interval: %.3e'
            %(iteration, (high-low)))

    def plot_object(self):

        data = list(self.ob.values())[0]['data'][0]
        center = list(self.ob.values())[0]['center']
        psize = list(self.ob.values())[0]['psize']
        lims_r3 = (-center[0] * psize[0], (data.shape[0] - center[0]) * psize[0])
        lims_r1 = (-center[1] * psize[1], (data.shape[1] - center[1]) * psize[1])
        lims_r2 = (-center[2] * psize[2], (data.shape[2] - center[2]) * psize[2])

        if self.plotted:
            for ax_ in self.ax_obj:
                ax_.old_xlim = ax_.get_xlim()
                ax_.old_ylim = ax_.get_ylim()
                ax_.clear()

        arr = np.mean(np.abs(data), axis=2).T # (r1, r3) from top left
        arr = np.flipud(arr)                  # (r1, r3) from bottom left
        self.ax_obj[0].imshow(arr, interpolation='none',
            extent=lims_r3+lims_r1) # extent changes limits, not image orientation
        self.plt.setp(self.ax_obj[0], ylabel='r1', xlabel='r3', title='side view')

        arr = np.mean(np.abs(data), axis=1).T # (r2, r3) from top left
        self.ax_obj[1].imshow(arr, interpolation='none',
            extent=lims_r3+lims_r2[::-1])
        self.plt.setp(self.ax_obj[1], ylabel='r2', xlabel='r3', title='top view')

        arr = np.mean(np.abs(data), axis=0)   # (r1, r2) from top left
        arr = np.flipud(arr)                  # (r1, r2) from bottom left
        self.ax_obj[2].imshow(arr, interpolation='none',
            extent=lims_r2+lims_r1)
        self.plt.setp(self.ax_obj[2], ylabel='r1', xlabel='r2', title='front view')

        for ax_ in self.ax_obj:
            ax_.ticklabel_format(style='sci', axis='both', scilimits=(0,0))

        if self.plotted:
            for ax_ in self.ax_obj:
                ax_.set_xlim(ax_.old_xlim)
                ax_.set_ylim(ax_.old_ylim)

        self.plotted = True

    def plot_probe(self):
        pass

    def plot_error(self):
        # error
        error = np.array([info['error'] for info in self.runtime.iter_info])
        err_fmag = error[:, 0] / np.max(error[:, 0])
        err_phot = error[:, 1] / np.max(error[:, 1])
        err_exit = error[:, 2] / np.max(error[:, 2])

        self.ax_err.clear()
        self.ax_err.plot(err_fmag, label='err_fmag')
        self.ax_err.plot(err_phot, label='err_phot')
        self.ax_err.plot(err_exit, label='err_exit')
        self.ax_err.legend(loc='upper right')

    def save(self, pattern, count=0):
        try:
            r = self.runtime.copy(depth=1)
            r.update(r.iter_info[-1])
            plot_file = clean_path(pattern % r)
        except BaseException:
            log(self.log_level,'Could not auto generate image dump file from runtime.')
            plot_file = 'ptypy_%05d.png' % count

        log(self.log_level,'Dumping plot to %s' % plot_file)
        self.plot_fig.savefig(plot_file,dpi=300)
        folder,fname = os.path.split(plot_file)
        mode ='w' if count==1 else 'a'
        self._framefile = folder+os.path.sep+'frames.txt'
        with open(self._framefile,mode) as f:
            f.write(plot_file+'\n')
            f.close()


def spawn_MPLClient(client_pars, autoplot_pars, home=None):
    """
    A function that creates and runs a silent instance of MPLClient.
    """
    cls = MPLClient
    # 3d Bragg is handled by a MPLClient subclass and is identified by the layout
    try:
        if autoplot_pars.layout == 'bragg3d':
            cls = Bragg3dClient
    except:
        pass

    mplc = cls(client_pars, autoplot_pars, home, in_thread=True, is_slave=True)
    try:
        mplc.loop_plot()
    except KeyboardInterrupt:
        pass
    finally:
        print('Stopping plot client...')
        mplc.pc.stop()

if __name__ =='__main__':
    from ptypy.resources import moon_pr, flower_obj
    moon = moon_pr(256)
    flower = flower_obj(512)
    dmoon = np.resize(moon,(2,256,256))
    dflower = np.resize(flower,(2,512,512))
    pr = Param({'Moon':Param({'data':dmoon, 'shape':dmoon.shape,'psize':1})})
    ob = Param({'Flower':Param({'data':dflower, 'shape':dflower.shape,'psize':1})})
    runtime = Param()
    runtime.iter_info = []
    err1= np.array([1e3,1e4,1e5])
    for i in range(10):
        err1 *= np.array([0.95,0.9,0.85])
        error_dict={'v1':err1.copy(),'v2':err1.copy()}
        runtime.iter_info.append(error_dict)

    plotter = MPLplotter(probes = pr,objects=ob, runtime=runtime)
    plotter.update_plot_layout()
    plotter.plot_all()
    plt.draw()
    plt.show()
    pause(10)<|MERGE_RESOLUTION|>--- conflicted
+++ resolved
@@ -504,17 +504,9 @@
                 err_fmag = error[:, 0]
                 err_phot = error[:, 1]
                 err_exit = error[:, 2]
-<<<<<<< HEAD
-                axis.cla()
-                #axis.hold(False)
-                fmag = err_fmag/np.max(err_fmag)
-                axis.plot(fmag, label='err_fmag %2.2f%% of %.2e' % (fmag[-1]*100, np.max(err_fmag)))
-                #axis.hold(True)
-=======
                 axis.clear()
                 fmag = err_fmag/np.max(err_fmag)
                 axis.plot(fmag, label='err_fmag %2.2f%% of %.2e' % (fmag[-1]*100, np.max(err_fmag)))
->>>>>>> 96ab233a
                 phot = err_phot/np.max(err_phot)
                 axis.plot(phot, label='err_phot %2.2f%% of %.2e' % (phot[-1]*100, np.max(err_phot)))
                 ex = err_exit/np.max(err_exit)
