--- conflicted
+++ resolved
@@ -7,18 +7,6 @@
     :copyright: Copyright 2014 by the PTYPY team, see AUTHORS.
     :license: GPLv2, see LICENSE for details.
 """
-<<<<<<< HEAD
-from classes import *
-from ptycho import *
-from manager import *
-import xy
-import illumination
-import sample
-import geometry
-import geometry_bragg
-import save_load
-import data
-=======
 from .classes import *
 from .ptycho import *
 from .manager import *
@@ -26,6 +14,6 @@
 from . import illumination
 from . import sample
 from . import geometry
+from . import geometry_bragg
 from . import save_load
-from . import data
->>>>>>> 625f213b
+from . import data