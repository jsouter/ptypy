--- conflicted
+++ resolved
@@ -152,30 +152,19 @@
         # in the dict self.probe_support
         supp = self.p.probe_support
         if supp is not None:
-<<<<<<< HEAD
-            for s in self.pr.storages.itervalues():
-=======
-            for name, s in self.pr.storages.items():
->>>>>>> 96ab233a
+            for s in self.pr.storages.values():
                 sh = s.data.shape
                 ll, xx, yy = u.grids(sh, FFTlike=False)
                 support = (np.pi * (xx**2 + yy**2) < supp * sh[1] * sh[2])
                 self._probe_support[s.ID] = support
 
-<<<<<<< HEAD
         supp = self.p.probe_fourier_support
         if supp is not None:
-            for s in self.pr.storages.itervalues():
+            for s in self.pr.storages.values():
                 sh = s.data.shape
                 ll, xx, yy = u.grids(sh, center='fft',FFTlike=True)
                 support = (np.pi * (xx**2 + yy**2) < supp * sh[1] * sh[2])
                 self._probe_fourier_support[s.ID] = support
-=======
-        # Make sure all the pods are supported
-        for label_, pod_ in self.pods.items():
-            if not pod_.model.__class__ in self.SUPPORTED_MODELS:
-                raise Exception('Model %s not supported by engine' % pod_.model.__class__)
->>>>>>> 96ab233a
 
         # Call engine specific preparation
         self.engine_prepare()
